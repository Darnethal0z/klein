# -*- test-case-name: klein.test.test_plating -*-

"""
Templating wrapper support for Klein.
"""

from json import dumps

from six import integer_types, text_type

from twisted.internet.defer import inlineCallbacks, returnValue
from twisted.web.error import MissingRenderMethod
from twisted.web.template import Element, TagLoader

<<<<<<< HEAD
from .app import _call
from ._decorators import bindable, modified, originalName
=======
from ._app import _call
from ._decorators import bindable, modified

>>>>>>> 67580644

def _should_return_json(request):
    """
    Should the given request result in a JSON entity-body?
    """
    return bool(request.args.get(b"json"))


def json_serialize(item):
    """
    A function similar to L{dumps}.
    """
    def helper(unknown):
        if isinstance(unknown, PlatedElement):
            return unknown._asJSON()
        else:
            raise TypeError("{input} not JSON serializable"
                            .format(input=unknown))
    return dumps(item, default=helper)


def _extra_types(input):
    """
    Renderability for a few additional types.
    """
    if isinstance(input, (float,) + integer_types):
        return text_type(input)
    return input



class PlatedElement(Element):
    """
    The element type returned by L{Plating}.  This contains several utility
    renderers.
    """

    def __init__(self, slot_data, preloaded, boundInstance, presentationSlots,
                 renderers):
        """
        @param slot_data: A dictionary mapping names to values.

        @param preloaded: The pre-loaded data.
        """
        self.slot_data = slot_data
        self._boundInstance = boundInstance
        self._presentationSlots = presentationSlots
        self._renderers = renderers
        super(PlatedElement, self).__init__(
            loader=TagLoader(preloaded.fillSlots(
                **{k: _extra_types(v) for k, v in slot_data.items()}
            ))
        )


    def _asJSON(self):
        """
        Render this L{PlatedElement} as JSON-serializable data.
        """
        json_data = self.slot_data.copy()
        for ignored in self._presentationSlots:
            json_data.pop(ignored, None)
        return json_data


    def lookupRenderMethod(self, name):
        """
        @return: a renderer.
        """
        if name in self._renderers:
            wrapped = self._renderers[name]
            @modified("plated render wrapper", wrapped)
            def renderWrapper(request, tag, *args, **kw):
                return _call(self._boundInstance, wrapped,
                             request, tag, *args, **kw)
            return renderWrapper
        if ":" not in name:
            raise MissingRenderMethod(self, name)
        slot, type = name.split(":", 1)

        def renderList(request, tag):
            for item in self.slot_data[slot]:
                yield tag.fillSlots(item=_extra_types(item))
        types = {
            "list": renderList,
        }
        if type in types:
            return types[type]
        else:
            raise MissingRenderMethod(self, name)



class Plating(object):
    """
    A L{Plating} is a container which can be used to generate HTML from data.

    Its name is derived both from tem-I{plating} and I{chrome plating}.
    """

    CONTENT = "klein:plating:content"

    def __init__(self, defaults=None, tags=None,
<<<<<<< HEAD
                 presentationSlots=frozenset()):
=======
                 presentation_slots=()):
>>>>>>> 67580644
        """
        """
        self._defaults = {} if defaults is None else defaults
        self._loader = TagLoader(tags)
        self._presentationSlots = {self.CONTENT} | set(presentationSlots)
        self._renderers = {}

    def render(self, renderer):
        """
        
        """
        self._renderers[text_type(originalName(renderer))] = renderer
        return renderer

    def routed(self, routing, tags):
        """
        """
        def mydecorator(method):
            loader = TagLoader(tags)

            @modified("plating route renderer", method, routing)
            @bindable
            @inlineCallbacks
            def mymethod(instance, request, *args, **kw):
                data = yield _call(instance, method, request, *args, **kw)
                if _should_return_json(request):
                    json_data = self._defaults.copy()
                    json_data.update(data)
                    for ignored in self._presentationSlots:
                        json_data.pop(ignored, None)
                    text_type = u'json'
                    result = json_serialize(json_data)
                else:
                    data[self.CONTENT] = loader.load()
                    text_type = u'html'
                    result = self._elementify(instance, data)
                request.setHeader(
                    b'content-type', (u'text/{format}; charset=utf-8'
                                      .format(format=text_type)
                                      .encode("charmap"))
                )
                returnValue(result)
            return method
        return mydecorator


    def _elementify(self, instance, to_fill_with):
        """
        Convert this L{Plating} into a L{PlatedElement}.
        """
        slot_data = self._defaults.copy()
        slot_data.update(to_fill_with)
        [loaded] = self._loader.load()
        loaded = loaded.clone()
        return PlatedElement(slot_data=slot_data,
                             preloaded=loaded,
                             renderers=self._renderers,
                             boundInstance=instance,
                             presentationSlots=self._presentationSlots)


    def widgeted(self, function):
        @modified("Plating.widget renderer", function)
        @bindable
        def wrapper(instance, *a, **k):
            data = _call(instance, function, *a, **k)
            return self._elementify(instance, data)
        function.widget = wrapper
        return function<|MERGE_RESOLUTION|>--- conflicted
+++ resolved
@@ -12,14 +12,8 @@
 from twisted.web.error import MissingRenderMethod
 from twisted.web.template import Element, TagLoader
 
-<<<<<<< HEAD
-from .app import _call
+from ._app import _call
 from ._decorators import bindable, modified, originalName
-=======
-from ._app import _call
-from ._decorators import bindable, modified
-
->>>>>>> 67580644
 
 def _should_return_json(request):
     """
@@ -123,16 +117,12 @@
     CONTENT = "klein:plating:content"
 
     def __init__(self, defaults=None, tags=None,
-<<<<<<< HEAD
-                 presentationSlots=frozenset()):
-=======
                  presentation_slots=()):
->>>>>>> 67580644
         """
         """
         self._defaults = {} if defaults is None else defaults
         self._loader = TagLoader(tags)
-        self._presentationSlots = {self.CONTENT} | set(presentationSlots)
+        self._presentationSlots = {self.CONTENT} | set(presentation_slots)
         self._renderers = {}
 
     def render(self, renderer):
