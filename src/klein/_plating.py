# -*- test-case-name: klein.test.test_plating -*-

"""
Templating wrapper support for Klein.
"""

from functools import partial
from json import dumps
from operator import setitem
from typing import Any, Callable, List, Tuple, cast

import attr

from six import integer_types, string_types, text_type

from twisted.internet.defer import Deferred, inlineCallbacks, returnValue
from twisted.web.error import MissingRenderMethod
from twisted.web.iweb import IRequest
from twisted.web.template import Element, Tag, TagLoader

from ._app import _call
from ._decorators import bindable, modified, originalName


StackType = List[Tuple[Any, Callable[[Any], None]]]

# https://github.com/python/mypy/issues/224
ATOM_TYPES = (
    cast(Tuple[Any, ...], (int,))
    + cast(Tuple[Any, ...], (str,))
    + cast(Tuple[Any, ...], (float, None.__class__))
)


def _should_return_json(request: IRequest) -> bool:
    """
    Should the given request result in a JSON entity-body?
    """
    return bool(request.args.get(b"json"))


@inlineCallbacks
def resolveDeferredObjects(root: Any) -> Deferred:
    """
    Wait on possibly nested L{Deferred}s that represent a JSON
    serializable object.

    @param root: JSON-serializable object that may contain
        L{Deferred}s that resolve to JSON-serializable objects, or a
        L{Deferred} that resolves to one.

    @return: A L{Deferred} that fires with a L{Deferred}-free version
        of C{root}, or that fails with the first exception
        encountered.
    """

    result = [None]
    setResult = partial(setitem, result, 0)
    stack: StackType = [(root, setResult)]

    while stack:
        mightBeDeferred, setter = stack.pop()
        # inlineCallbacks pauses the generator only on yielded
        # Deferreds. It's resumed immediately with any other object.
        # Consequently coroutines must be wrapped in ensureDeferred.
        obj = yield mightBeDeferred
        if isinstance(obj, ATOM_TYPES):
            setter(obj)
        elif isinstance(obj, list):
            parent: Any = [None] * len(obj)
            setter(parent)
            stack.extend(
                reversed(
                    [
                        (child, partial(setitem, parent, i))
                        for i, child in enumerate(obj)
                    ]
                )
            )
        elif isinstance(obj, tuple):
            parent = [None] * len(obj)
            setter(tuple(parent))

            def setTupleItem(i, value, parent=parent, setter=setter):
                parent[i] = value
                setter(tuple(parent))

            stack.extend(
                reversed(
                    [
                        (child, partial(setTupleItem, i))
                        for i, child in enumerate(obj)
                    ]
                )
            )
        elif isinstance(obj, dict):
            parent = {}
            setter(parent)
            for key, value in reversed(list(obj.items())):
                pair = [None, None]
                setKey = partial(setitem, pair, 0)

                def setValue(value, pair=pair, parent=parent):
                    pair[1] = value
                    parent.update([pair])

                stack.append((value, setValue))
                stack.append((key, setKey))
        elif isinstance(obj, PlatedElement):
            stack.append((obj._asJSON(), setter))
        else:
            raise TypeError(
<<<<<<< HEAD
                obj, f"{obj} not JSON serializable",
=======
                obj,
                "{input} not JSON serializable".format(input=obj),
>>>>>>> 803afc48
            )

    returnValue(result[0])


def _extra_types(input):
    """
    Renderability for a few additional types.
    """
    if isinstance(input, (float,) + (int,)):
        return str(input)
    return input


class PlatedElement(Element):
    """
    The element type returned by L{Plating}.  This contains several utility
    renderers.
    """

    def __init__(
        self, slot_data, preloaded, boundInstance, presentationSlots, renderers
    ):
        """
        @param slot_data: A dictionary mapping names to values.

        @param preloaded: The pre-loaded data.
        """
        self.slot_data = slot_data
        self._boundInstance = boundInstance
        self._presentationSlots = presentationSlots
        self._renderers = renderers
        super().__init__(
            loader=TagLoader(
                preloaded.fillSlots(
                    **{k: _extra_types(v) for k, v in slot_data.items()}
                )
            )
        )

    def _asJSON(self):
        """
        Render this L{PlatedElement} as JSON-serializable data.
        """
        json_data = self.slot_data.copy()
        for ignored in self._presentationSlots:
            json_data.pop(ignored, None)
        return json_data

    def lookupRenderMethod(self, name):
        """
        @return: a renderer.
        """
        if name in self._renderers:
            wrapped = self._renderers[name]

            @modified("plated render wrapper", wrapped)
            def renderWrapper(
                request: IRequest, tag: Tag, *args: Any, **kw: Any
            ) -> Any:
                return _call(
                    self._boundInstance, wrapped, request, tag, *args, **kw
                )

            return renderWrapper
        if ":" not in name:
            raise MissingRenderMethod(self, name)
        slot, type = name.split(":", 1)

        def renderList(request, tag):
            for item in self.slot_data[slot]:
                yield tag.fillSlots(item=_extra_types(item))

        types = {
            "list": renderList,
        }
        if type in types:
            return types[type]
        else:
            raise MissingRenderMethod(self, name)


class Plating:
    """
    A L{Plating} is a container which can be used to generate HTML from data.

    Its name is derived both from tem-I{plating} and I{chrome plating}.
    """

    CONTENT = "klein:plating:content"

    def __init__(self, defaults=None, tags=None, presentation_slots=()):
        """"""
        self._defaults = {} if defaults is None else defaults
        self._loader = TagLoader(tags)
        self._presentationSlots = {self.CONTENT} | set(presentation_slots)
        self._renderers = {}

    def renderMethod(self, renderer):
        """
        Add a render method to this L{Plating} object that can be used in the
        top-level template.

        The name of the renderer to use within the template is the name of the
        decorated function.
        """
        self._renderers[str(originalName(renderer))] = renderer
        return renderer

    def routed(self, routing, tags):
        """"""

        def mydecorator(method):
            loader = TagLoader(tags)

            @modified("plating route renderer", method, routing)
            @bindable
            @inlineCallbacks
            def mymethod(
                instance: Any, request: IRequest, *args: Any, **kw: Any
            ) -> Any:
                data = yield _call(instance, method, request, *args, **kw)
                if _should_return_json(request):
                    json_data = self._defaults.copy()
                    json_data.update(data)
                    for ignored in self._presentationSlots:
                        json_data.pop(ignored, None)
                    str = "json"
                    ready = yield resolveDeferredObjects(json_data)
                    result = dumps(ready)
                else:
                    data[self.CONTENT] = loader.load()
                    str = "html"
                    result = self._elementify(instance, data)
                request.setHeader(
                    b"content-type",
                    (
                        "text/{format}; charset=utf-8".format(
                            format=str
                        ).encode("charmap")
                    ),
                )
                returnValue(result)

            return method

        return mydecorator

    def _elementify(self, instance, to_fill_with):
        """
        Convert this L{Plating} into a L{PlatedElement}.
        """
        slot_data = self._defaults.copy()
        slot_data.update(to_fill_with)
        [loaded] = self._loader.load()
        loaded = loaded.clone()
        return PlatedElement(
            slot_data=slot_data,
            preloaded=loaded,
            renderers=self._renderers,
            boundInstance=instance,
            presentationSlots=self._presentationSlots,
        )

    @attr.s
    class _Widget:
        """
        Implementation of L{Plating.widgeted}.  This is a L{callable}
        descriptor that records the instance to which its wrapped
        function is bound, if any.  Its L{widget} method then passes
        that instance or L{None} and the result of invoking the
        function (or now bound method) to the creating L{Plating}
        instance's L{Plating._elementify} to construct a
        L{PlatedElement}.
        """

        _plating = attr.ib(type="Plating")
        _function = attr.ib(type=Callable[..., Any])
        _instance = attr.ib(type=object)

        def __call__(self, *args, **kwargs):
            return self._function(*args, **kwargs)

        def __get__(self, instance, owner=None):
            return self.__class__(
                self._plating,
                self._function.__get__(instance, owner),
                instance=instance,
            )

        def widget(self, *args, **kwargs):
            """
            Construct a L{PlatedElement} the rendering of this widget.
            """
            data = self._function(*args, **kwargs)
            return self._plating._elementify(self._instance, data)

        def __getattr__(self, attr):
            return getattr(self._function, attr)

    def widgeted(self, function):
        """
        A decorator that turns a function into a renderer for an
        element without a L{Klein.route}.  Use this to create reusable
        template elements.
        """
        return self._Widget(self, function, None)<|MERGE_RESOLUTION|>--- conflicted
+++ resolved
@@ -110,12 +110,8 @@
             stack.append((obj._asJSON(), setter))
         else:
             raise TypeError(
-<<<<<<< HEAD
-                obj, f"{obj} not JSON serializable",
-=======
                 obj,
-                "{input} not JSON serializable".format(input=obj),
->>>>>>> 803afc48
+                f"{obj} not JSON serializable",
             )
 
     returnValue(result[0])
