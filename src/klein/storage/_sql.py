--- conflicted
+++ resolved
@@ -1,36 +1,18 @@
-<<<<<<< HEAD
-from alchimia import TWISTED_STRATEGY
-import attr
+
 from datetime import datetime
 from six import text_type
 from collections import deque
 
-from attr import Factory
-from attr.validators import instance_of as an
-=======
->>>>>>> 367b2119
-
 from binascii import hexlify
 from os import urandom
 from uuid import uuid4
-from datetime import datetime
+
+from zope.interface import implementer
+
+from attr import Factory
+from attr.validators import instance_of as an
 
 import attr
-from attr import Factory
-
-<<<<<<< HEAD
-from klein.interfaces import (
-    ISession, ISessionStore, NoSuchSession, ISimpleAccount,
-    ISimpleAccountBinding, ISessionProcurer, ISQLSchemaComponent
-)
-from klein import SessionProcurer
-from klein.storage.security import compute_key_text, check_and_reset
-=======
-from six import text_type
-
-from zope.interface import implementer
->>>>>>> 367b2119
-
 from sqlalchemy import (
     create_engine, MetaData, Table, Column, Boolean, String,
     ForeignKey, DateTime, UniqueConstraint
@@ -38,30 +20,20 @@
 from sqlalchemy.schema import CreateTable
 from sqlalchemy.exc import OperationalError, IntegrityError
 
-<<<<<<< HEAD
+from klein.interfaces import (
+    ISession, ISessionStore, NoSuchSession, ISimpleAccount,
+    ISimpleAccountBinding, ISessionProcurer, ISQLSchemaComponent,
+    TransactionEnded, ISessionDataComponent
+)
+
+from klein import SessionProcurer
+from klein.storage.security import compute_key_text, check_and_reset
+
 from twisted.internet.defer import inlineCallbacks, returnValue, gatherResults
 from twisted.python.failure import Failure
-from klein.interfaces import TransactionEnded
-from klein.interfaces import ISessionDataComponent
-=======
 from twisted.python.components import Componentized
-from twisted.logger import Logger
-from twisted.internet.defer import (
-    Deferred, inlineCallbacks, returnValue
-)
-from twisted.python.failure import Failure
 
 from alchimia import TWISTED_STRATEGY
-
-from klein.interfaces import (
-    ISession, ISessionStore, NoSuchSession, ISimpleAccount,
-    ISimpleAccountBinding, ISessionProcurer
-)
-from klein import SessionProcurer
-from klein.storage.security import compute_key_text, check_and_reset
-
-metadata = MetaData()
->>>>>>> 367b2119
 
 @implementer(ISession)
 @attr.s
@@ -360,13 +332,8 @@
         @self._datastore.sql
         @inlineCallbacks
         def store(engine):
-<<<<<<< HEAD
             new_account_id = unicode(uuid4())
             insert = (self._plugin.account_table.insert()
-=======
-            new_account_id = text_type(uuid4())
-            insert = (AccountBindingStorePlugin._account_table.insert()
->>>>>>> 367b2119
                       .values(account_id=new_account_id,
                               username=username, email=email,
                               password_blob=computedHash))
