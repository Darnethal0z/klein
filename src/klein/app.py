--- conflicted
+++ resolved
@@ -9,16 +9,12 @@
 
 from collections import namedtuple
 from contextlib import contextmanager
-<<<<<<< HEAD
-=======
-from functools import wraps
 
 try:
     from inspect import iscoroutine
 except ImportError:
     def iscoroutine(*args, **kwargs):
         return False
->>>>>>> ccd1d7a3
 
 from werkzeug.routing import Map, Rule, Submount
 
@@ -47,19 +43,11 @@
 
 
 def _call(instance, f, *args, **kwargs):
-<<<<<<< HEAD
-    if instance is None and not getattr(f, "__klein_bound__", False):
-        return f(*args, **kwargs)
-=======
-    if instance is None:
-        result = f(*args, **kwargs)
-    else:
-        result = f(instance, *args, **kwargs)
-
+    if instance is not None or getattr(f, "__klein_bound__", False):
+        args = (instance,) + args
+    result = f(*args, **kwargs)
     if iscoroutine(result):
         result = ensureDeferred(result)
->>>>>>> ccd1d7a3
-
     return result
 
 
