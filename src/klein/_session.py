--- conflicted
+++ resolved
@@ -1,12 +1,6 @@
 # -*- test-case-name: klein.test.test_session -*-
 
-<<<<<<< HEAD
-from typing import (
-    Any, Callable, Dict, Optional, Sequence, Text, TypeVar, Union
-)
-=======
-from typing import Any, Callable, Optional as _Optional, TYPE_CHECKING, Union
->>>>>>> eb673fd0
+from typing import Any, Callable, Dict, Optional, Sequence, Text, Union
 
 import attr
 
@@ -33,20 +27,6 @@
     SessionMechanism,
     TooLateForCookies,
 )
-
-<<<<<<< HEAD
-T = TypeVar('T')
-=======
-if TYPE_CHECKING:  # pragma: no cover
-    from mypy_extensions import Arg, KwArg
-    from twisted.web.iweb import IRequest
-    from twisted.python.components import Componentized
-    from typing import Dict, Sequence, Text, TypeVar
-
-    T = TypeVar("T")
-else:
-    Arg = KwArg = lambda t, *x: t
->>>>>>> eb673fd0
 
 
 @implementer(ISessionProcurer)  # type: ignore[misc]
