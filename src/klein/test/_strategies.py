# Copyright (c) 2017-2018. See LICENSE for details.

"""
Hypothesis strategies.
"""

from csv import reader as csvReader
from os.path import dirname, join
from string import ascii_letters, digits
from sys import maxunicode
from typing import Callable, Iterable, Optional, Sequence, Text, TypeVar

from hyperlink import DecodedURL, EncodedURL

from hypothesis.strategies import (
    assume, characters, composite, integers, lists, sampled_from, text
)

from idna import check_label

from twisted.python.compat import _PY3, unicode

Iterable, Optional, Sequence, Text  # Silence linter


__all__ = ()


T = TypeVar('T')
DrawCallable = Callable[[Callable[..., T]], T]


if _PY3:
    unichr = chr


def idna_characters():  # pragma: no cover
    # type: () -> str
    """
    Returns a string containing IDNA characters.
    """
    global _idnaCharacters

    if _idnaCharacters is None:
        result = []

        # Data source "IDNA Derived Properties":
        # https://www.iana.org/assignments/idna-tables-6.3.0/
        #   idna-tables-6.3.0.xhtml#idna-tables-properties
        dataFileName = join(dirname(__file__), "idna-tables-properties.csv")
        with open(dataFileName) as dataFile:
            reader = csvReader(dataFile, delimiter=",")
            next(reader)  # Skip header row
            for row in reader:
                codes, prop, description = row

                if prop != "PVALID":
                    # CONTEXTO or CONTEXTJ are also allowed, but they come with
                    # rules, so we're punting on those here.
                    # See: https://tools.ietf.org/html/rfc5892
                    continue

                startEnd = row[0].split("-", 1)
                if len(startEnd) == 1:
                    # No end of range given; use start
                    startEnd.append(startEnd[0])
                start, end = (int(i, 16) for i in startEnd)

                for i in range(start, end + 1):
                    if i > maxunicode:
                        break
                    result.append(unichr(i))

        _idnaCharacters = u"".join(result)

    return _idnaCharacters

_idnaCharacters = None  # type: Optional[str]


@composite
def ascii_text(draw, min_size=0, max_size=None):  # pragma: no cover
    # type: (DrawCallable, Optional[int], Optional[int]) -> Text
    """
    A strategy which generates ASCII-encodable text.

    @param min_size: The minimum number of characters in the text.
        C{None} is treated as C{0}.

    @param max_size: The maximum number of characters in the text.
        Use C{None} for an unbounded size.
    """
    return draw(text(
        min_size=min_size, max_size=max_size, alphabet=ascii_letters
    ))


@composite  # pragma: no cover
def latin1_text(draw, min_size=0, max_size=None):
    # type: (DrawCallable, Optional[int], Optional[int]) -> Text
    """
    A strategy which generates ISO-8859-1-encodable text.

    @param min_size: The minimum number of characters in the text.
        C{None} is treated as C{0}.

    @param max_size: The maximum number of characters in the text.
        Use C{None} for an unbounded size.
    """
    return u"".join(draw(lists(
        characters(max_codepoint=255),
        min_size=min_size, max_size=max_size,
    )))


@composite
def idna_text(draw, min_size=0, max_size=None):  # pragma: no cover
    # type: (DrawCallable, Optional[int], Optional[int]) -> Text
    """
    A strategy which generates IDNA-encodable text.

    @param min_size: The minimum number of characters in the text.
        C{None} is treated as C{0}.

    @param max_size: The maximum number of characters in the text.
        Use C{None} for an unbounded size.
    """
    return draw(text(
        min_size=min_size, max_size=max_size, alphabet=idna_characters()
    ))


@composite
def port_numbers(draw, allow_zero=False):  # pragma: no cover
    # type: (DrawCallable, bool) -> int
    """
    A strategy which generates port numbers.

    @param allow_zero: Whether to allow port C{0} as a possible value.
    """
    if allow_zero:
        min_value = 0
    else:
        min_value = 1

    return draw(integers(min_value=min_value, max_value=65535))


@composite
def hostname_labels(draw, allow_idn=True):  # pragma: no cover
    # type: (DrawCallable, bool) -> Text
    """
    A strategy which generates host name labels.

    @param allow_idn: Whether to allow non-ASCII characters as allowed by
        internationalized domain names (IDNs).
    """
    if allow_idn:
        label = draw(idna_text(min_size=1, max_size=63))

        try:
            label.encode("ascii")
        except UnicodeEncodeError:
            # If the label doesn't encode to ASCII, then we need to check the
            # length of the label after encoding to punycode and adding the
            # xn-- prefix.
            while len(label.encode("punycode")) > 63 - len("xn--"):
                # Rather than bombing out, just trim from the end until it is
                # short enough, so hypothesis doesn't have to generate new
                # data.
                label = label[:-1]

    else:
        label = draw(text(
            min_size=1, max_size=63,
            alphabet=unicode(ascii_letters + digits + u"-")
        ))

    # Filter invalid labels.
    # It would be better not to generate bogus labels in the first place... but
    # that's not trivial.
    try:
        check_label(label)
    except UnicodeError:
        assume(False)

    return label


@composite
def hostnames(
    draw, allow_leading_digit=True, allow_idn=True
):  # pragma: no cover
    # type: (DrawCallable, bool, bool) -> Text
    """
    A strategy which generates host names.

    @param allow_leading_digit: Whether to allow a leading digit in host names;
        they were not allowed prior to RFC 1123.

    @param allow_idn: Whether to allow non-ASCII characters as allowed by
        internationalized domain names (IDNs).
    """
    labels = draw(
        lists(hostname_labels(allow_idn=allow_idn), min_size=1, max_size=5)
        .filter(lambda ls: sum(len(l) for l in ls) + len(ls) - 1 <= 252)
    )

    name = u".".join(labels)

    return name


def path_characters():
    # type: () -> str
    """
    Returns a string containing valid URL path characters.
    """
    global _path_characters

    if _path_characters is None:
        def chars():
            # type: () -> Iterable[Text]
            for i in range(maxunicode):
                c = unichr(i)

                # Exclude reserved characters
                if c in "#/?":
                    continue

                # Exclude anything not UTF-8 compatible
                try:
                    c.encode("utf-8")
                except UnicodeEncodeError:
                    continue

                yield c

        _path_characters = "".join(chars())

    return _path_characters

_path_characters = None  # type: Optional[str]


@composite
def paths(draw):  # pragma: no cover
    # type: (DrawCallable) -> Sequence[Text]
    return draw(
<<<<<<< HEAD
        lists(
            text(min_size=1, alphabet=path_characters()),
            max_size=10, average_size=3,
        )
=======
        iterables(text(min_size=1, alphabet=_path_characters), max_size=10)
>>>>>>> 7837852a
    )


@composite
def encoded_urls(draw):  # pragma: no cover
    # type: (DrawCallable) -> EncodedURL
    """
    A strategy which generates L{EncodedURL}s.
    Call the L{EncodedURL.to_uri} method on each URL to get an HTTP
    protocol-friendly URI.
    """
    port = draw(port_numbers(allow_zero=True))
    host = draw(hostnames())
    path = draw(paths())

    if port == 0:
        port = None

    args = dict(
        scheme=draw(sampled_from((u"http", u"https"))),
        host=host, port=port, path=path,
    )

    return EncodedURL(**args)


@composite
def decoded_urls(draw):  # pragma: no cover
    # type: (DrawCallable) -> DecodedURL
    """
    A strategy which generates L{DecodedURL}s.
    Call the L{EncodedURL.to_uri} method on each URL to get an HTTP
    protocol-friendly URI.
    """
    return DecodedURL(draw(encoded_urls()))<|MERGE_RESOLUTION|>--- conflicted
+++ resolved
@@ -247,14 +247,10 @@
 def paths(draw):  # pragma: no cover
     # type: (DrawCallable) -> Sequence[Text]
     return draw(
-<<<<<<< HEAD
         lists(
             text(min_size=1, alphabet=path_characters()),
             max_size=10, average_size=3,
         )
-=======
-        iterables(text(min_size=1, alphabet=_path_characters), max_size=10)
->>>>>>> 7837852a
     )
 
 
