--- conflicted
+++ resolved
@@ -691,13 +691,7 @@
         self.assertEqual(response.code, 200)
         setCookie = response.cookies()["Klein-Secure-Session"]
         expected = f'value="{setCookie}"'
-<<<<<<< HEAD
-        actual = self.successResultOf(content(response))
-        if not isinstance(expected, bytes):  # type: ignore[unreachable]
-            actual = actual.decode("utf-8")
-=======
         actual = self.successResultOf(content(response)).decode("utf-8")
->>>>>>> bd47f6b1
         self.assertIn(expected, actual)
 
     def test_noSessionPOST(self) -> None:
