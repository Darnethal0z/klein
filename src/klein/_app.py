# -*- test-case-name: klein.test.test_app -*-
"""
Applications are great.  Lets have more of them.
"""


import sys
from collections import namedtuple
from contextlib import contextmanager
from inspect import iscoroutine

from typing import (
    Any,
    Callable,
    Dict,
    IO,
    List,
    Mapping,
    Optional,
    Union,
    cast,
)
from weakref import ref

from twisted.internet import reactor
from twisted.internet.defer import Deferred, ensureDeferred
from twisted.internet.endpoints import serverFromString
from twisted.python import log
from twisted.python.components import registerAdapter
from twisted.python.failure import Failure
from twisted.web.iweb import IRenderable, IRequest
from twisted.web.resource import IResource
from twisted.web.server import Request, Site

from werkzeug.routing import Map, MapAdapter, Rule, Submount

from zope.interface import implementer

from ._decorators import modified, named
from ._interfaces import IKleinRequest
from ._resource import KleinResource
from ._typing import Awaitable, KwArg, VarArg


KleinSynchronousRenderable = Union[str, bytes, IResource, IRenderable]
KleinRenderable = Union[
    KleinSynchronousRenderable, Awaitable[KleinSynchronousRenderable]
]
KleinRoute = Callable[[Any, IRequest, VarArg(Any), KwArg(Any)], KleinRenderable]
KleinErrorHandler = Callable[
    [Optional["Klein"], IRequest, Failure], KleinRenderable
]


def _call(
    __klein_instance__: Optional["Klein"],
    __klein_f__: Callable,
    *args: Any,
    **kwargs: Any,
) -> Deferred:
    """
    Call C{__klein_f__} with the given C{*args} and C{**kwargs}.

    Insert C{__klein_instance__} as the first positional argument to
    C{__klein_f__} if C{__klein_f__} is not decorated with
    L{klein._decorators.bindable}.

    @return: The result of C{__klein_f__}; additionally, if C{__klein_f__}
        returns a coroutine, instead return the Deferred created by calling
        C{ensureDeferred} on it.
    """
    if __klein_instance__ is not None or getattr(
        __klein_f__, "__klein_bound__", False
    ):
        args = (__klein_instance__,) + args
    result = __klein_f__(*args, **kwargs)
    if iscoroutine(result):
        result = ensureDeferred(result)
    return result


def buildURL(
    mapper: MapAdapter,
    endpoint: str,
    values: Optional[Mapping[str, str]] = None,
    method: Optional[str] = None,
    force_external: bool = False,
    append_unknown: bool = True,
) -> str:
    return cast(
        str,
        mapper.build(endpoint, values, method, force_external, append_unknown),
    )


@implementer(IKleinRequest)
class KleinRequest:
    def __init__(self, request: Request) -> None:
        self.branch_segments = [""]

        # Don't annotate as optional, since you should never set this to None
        self.mapper: MapAdapter = None  # type: ignore[assignment]

    def url_for(
        self,
        endpoint: str,
        values: Optional[Mapping[str, str]] = None,
        method: Optional[str] = None,
        force_external: bool = False,
        append_unknown: bool = True,
    ) -> str:
        return buildURL(
            self.mapper,
            endpoint,
            values,
            method,
            force_external,
            append_unknown,
        )


registerAdapter(KleinRequest, Request, IKleinRequest)


class Klein:
    """
    L{Klein} is an object which is responsible for maintaining the routing
    configuration of our application.

    @ivar _url_map: A C{werkzeug.routing.Map} object which will be used for
        routing resolution.
    @ivar _endpoints: A C{dict} mapping endpoint names to handler functions.
    """

    _subroute_segments = 0

    def __init__(self) -> None:
        self._url_map = Map()
        self._endpoints: Dict[str, KleinRoute] = {}
        self._error_handlers: List[KleinErrorHandler] = []
        self._instance: Optional[Klein] = None
        self._boundAs: Optional[str] = None

    def __eq__(self, other: Any) -> bool:
        if isinstance(other, Klein):
            return vars(self) == vars(other)
        return NotImplemented

    def __ne__(self, other: Any) -> bool:
        result = self.__eq__(other)
        if result is NotImplemented:
            return result
        return not result

    @property
    def url_map(self) -> Map:
        """
        Read only property exposing L{Klein._url_map}.
        """
        return self._url_map

    @property
    def endpoints(self) -> Dict[str, KleinRoute]:
        """
        Read only property exposing L{Klein._endpoints}.
        """
        return self._endpoints

    def execute_endpoint(
        self, endpoint: str, request: IRequest, *args: Any, **kwargs: Any
    ) -> KleinRenderable:
        """
        Execute the named endpoint with all arguments and possibly a bound
        instance.
        """
        endpoint_f = self._endpoints[endpoint]
        return endpoint_f(self._instance, request, *args, **kwargs)

    def execute_error_handler(
        self,
        handler: KleinErrorHandler,
        request: IRequest,
        failure: Failure,
    ) -> KleinRenderable:
        """
        Execute the passed error handler, possibly with a bound instance.
        """
        return handler(self._instance, request, failure)

    def resource(self) -> KleinResource:
        """
        Return an L{IResource} which suitably wraps this app.

        @returns: An L{IResource}
        """

        return KleinResource(self)

    def __get__(self, instance: Any, owner: object) -> "Klein":
        """
        Get an instance of L{Klein} bound to C{instance}.
        """
        if instance is None:
            return self

        if self._boundAs is None:
            for name in dir(owner):
                # Properties may raise an AttributeError on access even though
                # they're visible on the instance, we can ignore those because
                # Klein instances won't raise AttributeError.
                obj = getattr(owner, name, None)
                if obj is self:
                    self._boundAs = name
                    break
            else:
                self._boundAs = "unknown_" + str(id(self))

        boundName = f"__klein_bound_{self._boundAs}__"
        k = cast(
            Optional["Klein"], getattr(instance, boundName, lambda: None)()
        )

        if k is None:
            k = self.__class__()
            k._url_map = self._url_map
            k._endpoints = self._endpoints
            k._error_handlers = self._error_handlers
            k._instance = instance
            kref = ref(k)
            try:
                setattr(instance, boundName, kref)
            except AttributeError:
                pass

        return k

    @staticmethod
    def _segments_in_url(url: str) -> int:
        segment_count = url.count("/")
        if url.endswith("/"):
            segment_count -= 1
        return segment_count

    def route(self, url, *args, **kwargs):
        """
        Add a new handler for C{url} passing C{args} and C{kwargs} directly to
        C{werkzeug.routing.Rule}.  The handler function will be passed at least
        one argument an L{twisted.web.server.Request} and any keyword arguments
        taken from the C{url} pattern.

        ::
            @app.route("/")
            def index(request):
                return "Hello"

        @param url: A werkzeug URL pattern given to C{werkzeug.routing.Rule}.
        @type url: str

        @param branch: A bool indiciated if a branch endpoint should
            be added that allows all child path segments that don't
            match some other route to be consumed.  Default C{False}.
        @type branch: bool


        @returns: decorated handler function.
        """
        segment_count = self._segments_in_url(url) + self._subroute_segments

        @named("router for '" + url + "'")
        def deco(f: KleinRoute) -> KleinRoute:
            kwargs.setdefault("endpoint", f.__name__)
            if kwargs.pop("branch", False):
                branchKwargs = kwargs.copy()
                branchKwargs["endpoint"] = branchKwargs["endpoint"] + "_branch"

                @modified(f"branch route '{url}' executor", f)
                def branch_f(
                    instance: Any,
                    request: IRequest,
                    *a: Any,
                    **kw: Any,
                ) -> KleinRenderable:
                    IKleinRequest(request).branch_segments = kw.pop(
                        "__rest__", ""
                    ).split("/")
                    return _call(instance, f, request, *a, **kw)

                branch_f = cast(KleinRoute, branch_f)

                branch_f.segment_count = (  # type: ignore[attr-defined]
                    segment_count
                )

                self._endpoints[branchKwargs["endpoint"]] = branch_f
                self._url_map.add(
                    Rule(
                        url.rstrip("/") + "/" + "<path:__rest__>",
                        *args,
                        **branchKwargs,
                    )
                )

            @modified(f"route '{url}' executor", f)
            def _f(
                instance: Any,
                request: IRequest,
                *a: Any,
                **kw: Any,
            ) -> KleinRenderable:
                return _call(instance, f, request, *a, **kw)

            _f = cast(KleinRoute, _f)

            _f.segment_count = segment_count  # type: ignore[attr-defined]

            self._endpoints[kwargs["endpoint"]] = _f
            self._url_map.add(Rule(url, *args, **kwargs))
            return f

        return deco

    @contextmanager
    def subroute(self, prefix):
        """
        Within this block, C{@route} adds rules to a
        C{werkzeug.routing.Submount}.

        This is implemented by tinkering with the instance's C{_url_map}
        variable. A context manager allows us to gracefully use the pattern of
        "change a variable, do some things with the new value, then put it back
        to how it was before.

        Named "subroute" to try and give callers a better idea of its
        relationship to C{@route}.

        Usage:
        ::
            with app.subroute("/prefix") as app:
                @app.route("/foo")
                def foo_handler(request):
                    return 'I respond to /prefix/foo'

        @type prefix: string
        @param prefix: The string that will be prepended to the paths of all
                       routes established during the with-block.
        @return: Returns None.
        """

        _map_before_submount = self._url_map

        segments = self._segments_in_url(prefix)

        submount_map = namedtuple("submount", ["rules", "add"])(
            [], lambda r: submount_map.rules.append(r)
        )

        try:
            self._url_map = submount_map
            self._subroute_segments += segments
            yield self
            _map_before_submount.add(Submount(prefix, submount_map.rules))
        finally:
            self._url_map = _map_before_submount
            self._subroute_segments -= segments

    def handle_errors(self, f_or_exception, *additional_exceptions):
        """
        Register an error handler. This decorator supports two syntaxes. The
        simpler of these can be used to register a handler for all C{Exception}
        types::

            @app.handle_errors
            def error_handler(request, failure):
                request.setResponseCode(500)
                return 'Uh oh'

        Alternately, a handler can be registered for one or more specific
        C{Exception} types::

            @app.handle_errors(EncodingError, ValidationError):
            def error_handler(request, failure)
                request.setResponseCode(400)
                return failure.getTraceback()

        The handler will be passed a L{twisted.web.server.Request} as well as a
        L{twisted.python.failure.Failure} instance. Error handlers may return a
        deferred, a failure or a response body.

        If more than one error handler is registered, the handlers will be
        executed in the order in which they are defined, until a handler is
        encountered which completes successfully. If no handler completes
        successfully, L{twisted.web.server.Request}'s processingFailed() method
        will be called.

        In addition to handling errors that occur within a route handler, error
        handlers also handle any C{werkzeug.exceptions.HTTPException} which is
        raised during routing. In particular, C{werkzeug.exceptions.NotFound}
        will be raised if no matching route is found, so to return a custom 404
        users can do the following::

            @app.handle_errors(NotFound)
            def error_handler(request, failure):
                request.setResponseCode(404)
                return 'Not found'

        @param f_or_exception: An error handler function, or an C{Exception}
            subclass to scope the decorated handler to.
        @type f_or_exception: C{function} or C{Exception}

        @param additional_exceptions: Additional C{Exception} subclasses to
            scope the decorated function to.
        @type additional_exceptions: C{list} of C{Exception}s

        @returns: decorated error handler function.
        """
        # Try to detect calls using the "simple" @app.handle_error syntax by
        # introspecting the first argument - if it isn't a type which
        # subclasses Exception we assume the simple syntax was used.
        if not isinstance(f_or_exception, type) or not issubclass(
            f_or_exception, Exception
        ):
            return self.handle_errors(Exception)(f_or_exception)

        def deco(f):
            @modified("error handling wrapper", f)
            def _f(instance, request, failure):
                return _call(instance, f, request, failure)

            self._error_handlers.append(
                ([f_or_exception] + list(additional_exceptions), _f)
            )
            return _f

        return deco

    def urlFor(
        self,
        request: IKleinRequest,
        endpoint: str,
        values: Optional[Mapping[str, str]] = None,
        method: Optional[str] = None,
        force_external: bool = False,
        append_unknown: bool = True,
    ) -> str:
        host = request.getHeader(b"host")
        if host is None:
            if force_external:
                raise ValueError(
                    "Cannot build external URL if request"
                    " doesn't contain Host header"
                )
            host = b""
        return buildURL(
            self.url_map.bind(host),
            endpoint,
            values,
            method,
            force_external,
            append_unknown,
        )

    url_for = urlFor

    def run(
        self,
        host: Optional[str] = None,
        port: Optional[int] = None,
        logFile: Optional[IO] = None,
        endpoint_description: Optional[str] = None,
        displayTracebacks: bool = True,
    ) -> None:
        """
        Run a minimal twisted.web server on the specified C{port}, bound to the
        interface specified by C{host} and logging to C{logFile}.

        This function will run the default reactor for your platform and so
        will block the main thread of your application.  It should be the last
        thing your klein application does.

        @param host: The hostname or IP address to bind the listening socket
            to.  "0.0.0.0" will allow you to listen on all interfaces, and
            "127.0.0.1" will allow you to listen on just the loopback
            interface.

        @param port: The TCP port to accept HTTP requests on.

        @param logFile: The file object to log to, by default C{sys.stdout}

        @param endpoint_description: specification of endpoint. Must contain
             protocol, port and interface. May contain other optional arguments,
             e.g. to use SSL: "ssl:443:privateKey=key.pem:certKey=crt.pem"

        @param displayTracebacks: Weather a processing error will result in
            a page displaying the traceback with debugging information or not.
        """
        if logFile is None:
            logFile = sys.stdout

        log.startLogging(logFile)

        if not endpoint_description:
<<<<<<< HEAD
            endpoint_description = "tcp:port={}:interface={}".format(port, host)
=======
            endpoint_description = f"tcp:port={port}:interface={host}"
>>>>>>> bd47f6b1

        endpoint = serverFromString(reactor, endpoint_description)

        site = Site(self.resource())
        site.displayTracebacks = displayTracebacks

        endpoint.listen(site)
        reactor.run()


_globalKleinApp = Klein()

route = _globalKleinApp.route
run = _globalKleinApp.run
subroute = _globalKleinApp.subroute
resource = _globalKleinApp.resource
handle_errors = _globalKleinApp.handle_errors
urlFor = url_for = _globalKleinApp.urlFor<|MERGE_RESOLUTION|>--- conflicted
+++ resolved
@@ -499,11 +499,7 @@
         log.startLogging(logFile)
 
         if not endpoint_description:
-<<<<<<< HEAD
-            endpoint_description = "tcp:port={}:interface={}".format(port, host)
-=======
             endpoint_description = f"tcp:port={port}:interface={host}"
->>>>>>> bd47f6b1
 
         endpoint = serverFromString(reactor, endpoint_description)
 
