# -*- test-case-name: klein.test.test_request -*-
# Copyright (c) 2011-2019. See LICENSE for details.

"""
HTTP headers API.
"""

from typing import AnyStr, Iterable, Tuple, Union

from attr import Factory, attrib, attrs

from zope.interface import implementer

from ._imessage import MutableRawHeaders, RawHeader, RawHeaders
from ._interfaces import IHTTPHeaders, IMutableHTTPHeaders


__all__ = ()


String = Union[bytes, str]


# Encoding/decoding header data

HEADER_NAME_ENCODING = "iso-8859-1"
HEADER_VALUE_ENCODING = "iso-8859-1"


def headerNameAsBytes(name: String) -> bytes:
    """
    Convert a header name to bytes if necessary.
    """
    if isinstance(name, bytes):
        return name
    else:
        return name.encode(HEADER_NAME_ENCODING)


def headerNameAsText(name: String) -> str:
    """
    Convert a header name to str if necessary.
    """
    if isinstance(name, str):
        return name
    else:
        return name.decode(HEADER_NAME_ENCODING)


def headerValueAsBytes(value: String) -> bytes:
    """
    Convert a header value to bytes if necessary.
    """
    if isinstance(value, bytes):
        return value
    else:
        return value.encode(HEADER_VALUE_ENCODING)


def headerValueAsText(value: String) -> str:
    """
    Convert a header value to str if necessary.
    """
    if isinstance(value, str):
        return value
    else:
        return value.decode(HEADER_VALUE_ENCODING)


def normalizeHeaderName(name: AnyStr) -> AnyStr:
    """
    Normalize a header name.
    """
    return name.lower()


# Internal data representation


def normalizeRawHeaders(
    headerPairs: Iterable[Iterable[String]],
) -> Iterable[RawHeader]:
    for pair in headerPairs:
        try:
            name, value = pair
        except ValueError:
            raise ValueError("header pair must be a 2-item iterable")

        name = normalizeHeaderName(headerNameAsBytes(name))
        value = headerValueAsBytes(value)

        yield (normalizeHeaderName(name), value)


def normalizeRawHeadersFrozen(
    headerPairs: Iterable[Iterable[bytes]],
) -> RawHeaders:
    return tuple(normalizeRawHeaders(headerPairs))


def normalizeRawHeadersMutable(
    headerPairs: Iterable[Iterable[bytes]],
) -> MutableRawHeaders:
    return list(normalizeRawHeaders(headerPairs))


def getFromRawHeaders(rawHeaders: RawHeaders, name: AnyStr) -> Iterable[AnyStr]:
    """
    Get a value from raw headers.
    """
    if isinstance(name, bytes):
        name = normalizeHeaderName(name)
        return (v for n, v in rawHeaders if name == n)

    if isinstance(name, str):
        rawName = headerNameAsBytes(normalizeHeaderName(name))
        return (headerValueAsText(v) for n, v in rawHeaders if rawName == n)

<<<<<<< HEAD
    raise TypeError(f"name {name!r} must be text or bytes")
=======
    raise TypeError("name {!r} must be str or bytes".format(name))
>>>>>>> 803afc48


def rawHeaderName(name: String) -> bytes:
    if isinstance(name, bytes):
        return name
    elif isinstance(name, str):
        return headerNameAsBytes(name)
    else:
<<<<<<< HEAD
        raise TypeError(f"name {name!r} must be text or bytes")
=======
        raise TypeError("name {!r} must be str or bytes".format(name))
>>>>>>> 803afc48


def rawHeaderNameAndValue(name: String, value: String) -> Tuple[bytes, bytes]:
    if isinstance(name, bytes):
        if not isinstance(value, bytes):
            raise TypeError(
                "value {!r} must be bytes to match name {!r}".format(
                    value, name
                )
            )
        return (name, value)

    elif isinstance(name, str):
        if not isinstance(value, str):
            raise TypeError(
<<<<<<< HEAD
                f"value {value!r} must be text to match name {name!r}"
=======
                "value {!r} must be str to match name {!r}".format(value, name)
>>>>>>> 803afc48
            )
        return (headerNameAsBytes(name), headerValueAsBytes(value))

    else:
<<<<<<< HEAD
        raise TypeError(f"name {name!r} must be text or bytes")
=======
        raise TypeError("name {!r} must be str or bytes".format(name))
>>>>>>> 803afc48


# Implementation


@implementer(IHTTPHeaders)
@attrs(frozen=True)
class FrozenHTTPHeaders:
    """
    Immutable HTTP entity headers.
    """

    rawHeaders: RawHeaders = attrib(
        converter=normalizeRawHeadersFrozen,
        default=(),
    )

    def getValues(self, name: AnyStr) -> Iterable[AnyStr]:
        return getFromRawHeaders(self.rawHeaders, name)


@implementer(IMutableHTTPHeaders)
@attrs(frozen=True)
class MutableHTTPHeaders:
    """
    Mutable HTTP entity headers.
    """

    _rawHeaders: MutableRawHeaders = attrib(
        converter=normalizeRawHeadersMutable,
        default=Factory(list),
    )

    @property
    def rawHeaders(self) -> RawHeaders:
        return tuple(self._rawHeaders)

    def getValues(self, name: AnyStr) -> Iterable[AnyStr]:
        return getFromRawHeaders(self._rawHeaders, name)

    def remove(self, name: String) -> None:
        rawName = rawHeaderName(name)

        self._rawHeaders[:] = [p for p in self._rawHeaders if p[0] != rawName]

    def addValue(self, name: AnyStr, value: AnyStr) -> None:
        self._rawHeaders.append(rawHeaderNameAndValue(name, value))<|MERGE_RESOLUTION|>--- conflicted
+++ resolved
@@ -116,11 +116,7 @@
         rawName = headerNameAsBytes(normalizeHeaderName(name))
         return (headerValueAsText(v) for n, v in rawHeaders if rawName == n)
 
-<<<<<<< HEAD
-    raise TypeError(f"name {name!r} must be text or bytes")
-=======
-    raise TypeError("name {!r} must be str or bytes".format(name))
->>>>>>> 803afc48
+    raise TypeError(f"name {name!r} must be str or bytes")
 
 
 def rawHeaderName(name: String) -> bytes:
@@ -129,11 +125,7 @@
     elif isinstance(name, str):
         return headerNameAsBytes(name)
     else:
-<<<<<<< HEAD
-        raise TypeError(f"name {name!r} must be text or bytes")
-=======
-        raise TypeError("name {!r} must be str or bytes".format(name))
->>>>>>> 803afc48
+        raise TypeError(f"name {name!r} must be str or bytes")
 
 
 def rawHeaderNameAndValue(name: String, value: String) -> Tuple[bytes, bytes]:
@@ -149,20 +141,12 @@
     elif isinstance(name, str):
         if not isinstance(value, str):
             raise TypeError(
-<<<<<<< HEAD
-                f"value {value!r} must be text to match name {name!r}"
-=======
-                "value {!r} must be str to match name {!r}".format(value, name)
->>>>>>> 803afc48
+                f"value {value!r} must be str to match name {name!r}"
             )
         return (headerNameAsBytes(name), headerValueAsBytes(value))
 
     else:
-<<<<<<< HEAD
-        raise TypeError(f"name {name!r} must be text or bytes")
-=======
-        raise TypeError("name {!r} must be str or bytes".format(name))
->>>>>>> 803afc48
+        raise TypeError(f"name {name!r} must be str or bytes")
 
 
 # Implementation
