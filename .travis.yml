dist: xenial


language: python


branches:
  only:
    - master


#
# Test test matrix is spelled out explicitly here.
#
# For each supported version of Python, we will test with:
#
#  * The first minor version of Twisted for each major version that supports
#    the tested version of Python, covering two years of releases.
#
#  * The current release of Twisted.
#
matrix:
  include:
    - python: 3.8
      env: TOXENV=flake8
    - python: 3.8
      env: TOXENV=black
    - python: 3.8
      env: TOXENV=mypy

    - python: 2.7
      env: TOXENV=coverage-py27-tw171,codecov
    - python: 2.7
      env: TOXENV=coverage-py27-tw184,codecov
    - python: 2.7
      env: TOXENV=coverage-py27-twcurrent,codecov

<<<<<<< HEAD
=======
    - python: 3.5
      env: TOXENV=coverage-py35-tw171,codecov
    - python: 3.5
      env: TOXENV=coverage-py35-tw184,codecov
    - python: 3.5
      env: TOXENV=coverage-py35-twcurrent,codecov

>>>>>>> b3305545
    - python: 3.6
      env: TOXENV=coverage-py36-tw171,codecov
    - python: 3.6
      env: TOXENV=coverage-py36-tw184,codecov
    - python: 3.6
      env: TOXENV=coverage-py36-twcurrent,codecov

    - python: 3.7
      env: TOXENV=coverage-py37-tw171,codecov
    - python: 3.7
      env: TOXENV=coverage-py37-tw184,codecov
    - python: 3.7
      env: TOXENV=coverage-py37-twcurrent,codecov

    - python: 3.8
      env: TOXENV=coverage-py38-tw171,codecov
    - python: 3.8
      env: TOXENV=coverage-py38-tw184,codecov
    - python: 3.8
      env: TOXENV=coverage-py38-twcurrent,codecov

    - python: pypy
      env: TOXENV=coverage-pypy2-tw171,codecov
    - python: pypy
      env: TOXENV=coverage-pypy2-tw184,codecov
    - python: pypy
      env: TOXENV=coverage-pypy2-twcurrent,codecov

    - python: pypy3
      env: TOXENV=coverage-pypy3-tw171,codecov
    - python: pypy3
      env: TOXENV=coverage-pypy3-tw184,codecov
    - python: pypy3
      env: TOXENV=coverage-pypy3-twcurrent,codecov

    # Test against Twisted trunk in case something in development breaks us.
    # This is allowed to fail below, since the bug may be in Twisted.
    - python: 2.7
      env: TOXENV=coverage-py27-twtrunk,codecov
    - python: 3.8
      env: TOXENV=coverage-py38-twtrunk,codecov

    - python: 2.7
      env: TOXENV=docs
    - python: 2.7
      env: TOXENV=docs-linkcheck

  allow_failures:
    # Tests against Twisted trunk are allow to fail, as they are not supported.
    - env: TOXENV=coverage-py27-twtrunk,codecov
    - env: TOXENV=coverage-py38-twtrunk,codecov

    # This depends on external web sites, so it's allowed to fail.
    - env: TOXENV=docs-linkcheck


install:
  - pip install tox


script:
  - tox<|MERGE_RESOLUTION|>--- conflicted
+++ resolved
@@ -35,16 +35,6 @@
     - python: 2.7
       env: TOXENV=coverage-py27-twcurrent,codecov
 
-<<<<<<< HEAD
-=======
-    - python: 3.5
-      env: TOXENV=coverage-py35-tw171,codecov
-    - python: 3.5
-      env: TOXENV=coverage-py35-tw184,codecov
-    - python: 3.5
-      env: TOXENV=coverage-py35-twcurrent,codecov
-
->>>>>>> b3305545
     - python: 3.6
       env: TOXENV=coverage-py36-tw171,codecov
     - python: 3.6
