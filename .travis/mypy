#!/bin/sh

#
# Work around bugs in mypy by filtering out false positive error messages.
#

set -e
set -u

tmp="$(mktemp -t mypy.XXXX)";

#
# Filter out messages from mypy that are not actual errors.
#
# Notes:
#
# * mypy notices trial's use of a skip marker attribute on functions and
#   complains that it's not part of a function object's interface, so we
#   ignore: has no attribute "skip"
#
# * Filters applied only to specific files are things to fix in either Klein or
#   in mypy.
#
# * We run mypy with disallow_untyped_defs=True to require that type
#   annotations are used, but we ignore the errors for files that are not yet
#   participating.
#
# * These are related to mypy not knowing about zope.interface:
#   - Incompatible return value type
#   - Method must have at least one argument
#   - Unexpected keyword argument (also effects attrs classes' __init__)
#

mypy "$@"      \
    | grep -v  \
<<<<<<< HEAD
        -e ': note: .* defined here'                                                                               \
        -e ': error: "Callable\[\[[^]]*\], [^]]*\]" has no attribute "skip"'                                       \
        -e ': error: "Callable\[\[[^]]*\], [^]]*\]" has no attribute "todo"'                                       \
        -e ': error: Unexpected keyword argument "[^"]*" for "HTTPHeadersWrappingHeaders"'                         \
        -e ': error: Unexpected keyword argument "[^"]*" for "[^"]*" of "IHTTPHeaders"'                            \
        -e ': error: Unexpected keyword argument "[^"]*" for "[^"]*" of "IMutableHTTPHeaders"'                     \
        -e ': error: Unexpected keyword argument "[^"]*" for "FrozenHTTPHeaders"'                                  \
        -e ': error: Unexpected keyword argument "[^"]*" for "MutableHTTPHeaders"'                                 \
=======
        -e ': error: "Callable\[\[[^]]*\], [^]]*\]" has no attribute "\(skip\|todo\)"'                             \
>>>>>>> 84e828af
        -e ': error: Argument 2 to "[^"]*" of "IMutableHTTPHeaders" has incompatible type'                         \
        -e ': error: Incompatible return value type (got "[^"]*HTTP[^"]*", expected "I[^"]*HTTP[^"]*")'            \
        -e ': error: Method must have at least one argument'                                                       \
        -e ': error: Unexpected keyword argument "[^"]*" for "IOFount"'                                            \
        -e ': error: Unexpected keyword argument.* for .*"[^"]*HTTP\(Headers\|Request\|Response\)"'                \
        -e ': note: .* defined here'                                                                               \
        -e '^src/klein/_app.py:.[0-9:]*: error: All conditional function variants must have identical signatures'  \
        -e '^src/klein/_app.py:.[0-9:]*: error: Function is missing a type annotation'                             \
        -e '^src/klein/_app.py:.[0-9:]*: error: Need type annotation for variable'                                 \
        -e '^src/klein/_decorators.py:.[0-9:]*: error: Function is missing a type annotation'                      \
        -e '^src/klein/_interfaces.py:.[0-9:]*: error: Function is missing a type annotation'                      \
        -e '^src/klein/_plating.py:.[0-9:]*: error: Function is missing a type annotation'                         \
        -e '^src/klein/_resource.py:.[0-9:]*: error: Function is missing a type annotation'                        \
        -e '^src/klein/test/_trial.py:.[0-9:]*: error: Function is missing a type annotation'                      \
        -e '^src/klein/test/py3_test_resource.py:.[0-9:]*: error: Function is missing a type annotation'           \
        -e '^src/klein/test/test_app.py:.[0-9:]*: error: Function is missing a type annotation'                    \
        -e '^src/klein/test/test_plating.py:.[0-9:]*: error: Function is missing a type annotation'                \
        -e '^src/klein/test/test_resource.py:.[0-9:]*: error: Function is missing a type annotation'               \
        -e '^src/klein/test/util.py:.[0-9:]*: error: Function is missing a type annotation'                        \
        -e '^src/klein/test/util.py:.[0-9:]*: error: Name .* already defined'                                      \
        > "${tmp}" || true;

sort < "${tmp}";

if grep -e ": error: " "${tmp}" > /dev/null; then
  exit 1;
fi;<|MERGE_RESOLUTION|>--- conflicted
+++ resolved
@@ -33,21 +33,11 @@
 
 mypy "$@"      \
     | grep -v  \
-<<<<<<< HEAD
-        -e ': note: .* defined here'                                                                               \
-        -e ': error: "Callable\[\[[^]]*\], [^]]*\]" has no attribute "skip"'                                       \
-        -e ': error: "Callable\[\[[^]]*\], [^]]*\]" has no attribute "todo"'                                       \
-        -e ': error: Unexpected keyword argument "[^"]*" for "HTTPHeadersWrappingHeaders"'                         \
-        -e ': error: Unexpected keyword argument "[^"]*" for "[^"]*" of "IHTTPHeaders"'                            \
-        -e ': error: Unexpected keyword argument "[^"]*" for "[^"]*" of "IMutableHTTPHeaders"'                     \
-        -e ': error: Unexpected keyword argument "[^"]*" for "FrozenHTTPHeaders"'                                  \
-        -e ': error: Unexpected keyword argument "[^"]*" for "MutableHTTPHeaders"'                                 \
-=======
         -e ': error: "Callable\[\[[^]]*\], [^]]*\]" has no attribute "\(skip\|todo\)"'                             \
->>>>>>> 84e828af
         -e ': error: Argument 2 to "[^"]*" of "IMutableHTTPHeaders" has incompatible type'                         \
         -e ': error: Incompatible return value type (got "[^"]*HTTP[^"]*", expected "I[^"]*HTTP[^"]*")'            \
         -e ': error: Method must have at least one argument'                                                       \
+        -e ': error: Unexpected keyword argument "[^"]*" for "HTTPHeadersWrappingHeaders"'                         \
         -e ': error: Unexpected keyword argument "[^"]*" for "IOFount"'                                            \
         -e ': error: Unexpected keyword argument.* for .*"[^"]*HTTP\(Headers\|Request\|Response\)"'                \
         -e ': note: .* defined here'                                                                               \
