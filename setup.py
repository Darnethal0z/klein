from setuptools import setup


if __name__ == "__main__":

    with open("README.rst") as f:
        long_description = f.read()

    setup(
        classifiers=[
            "Environment :: Web Environment",
            "Intended Audience :: Developers",
            "License :: OSI Approved :: MIT License",
            "Operating System :: OS Independent",
            "Programming Language :: Python",
            "Programming Language :: Python :: 3.7",
            "Programming Language :: Python :: 3.8",
            "Programming Language :: Python :: 3.9",
            "Programming Language :: Python :: 3.10",
<<<<<<< HEAD
=======
            "Programming Language :: Python :: 3.11",
>>>>>>> be6cde9b
            "Programming Language :: Python :: Implementation :: CPython",
            "Programming Language :: Python :: Implementation :: PyPy",
            "Topic :: Internet :: WWW/HTTP :: Dynamic Content",
            "Topic :: Software Development :: Libraries :: Python Modules",
        ],
        description="werkzeug + twisted.web",
        long_description=long_description,
        long_description_content_type="text/x-rst",
        python_requires=">=3.7",
        setup_requires=["incremental"],
        use_incremental=True,
        install_requires=[
            "attrs>=20.1.0",
            "hyperlink",
            "incremental",
            "Tubes",
            "Twisted>=16.6",  # 16.6 introduces ensureDeferred
            "typing_extensions ; python_version<'3.8'",
            "Werkzeug",
            "zope.interface",
        ],
        extra_requires={
            "docs": [
                "Sphinx==3.5.1",
                "sphinx-rtd-theme==0.5.1",
            ]
        },
        keywords="twisted flask werkzeug web",
        license="MIT",
        name="klein",
        packages=["klein", "klein.storage", "klein.test"],
        package_dir={"": "src"},
        package_data=dict(
            klein=["py.typed"],
        ),
        url="https://github.com/twisted/klein",
        maintainer="Twisted Matrix Laboratories",
        maintainer_email="twisted-python@twistedmatrix.com",
        zip_safe=False,
    )<|MERGE_RESOLUTION|>--- conflicted
+++ resolved
@@ -17,10 +17,7 @@
             "Programming Language :: Python :: 3.8",
             "Programming Language :: Python :: 3.9",
             "Programming Language :: Python :: 3.10",
-<<<<<<< HEAD
-=======
             "Programming Language :: Python :: 3.11",
->>>>>>> be6cde9b
             "Programming Language :: Python :: Implementation :: CPython",
             "Programming Language :: Python :: Implementation :: PyPy",
             "Topic :: Internet :: WWW/HTTP :: Dynamic Content",
