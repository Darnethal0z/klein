--- conflicted
+++ resolved
@@ -536,7 +536,88 @@
         d.addCallback(_cb)
         return d
 
-<<<<<<< HEAD
+    def test_strictSlashes(self):
+        app = self.app
+        request = requestMock("/foo/bar")
+
+        request_url = [None]
+
+        @app.route("/foo/bar/", strict_slashes=False)
+        def root(request):
+            request_url[0] = request.URLPath()
+            return "foo"
+
+        d = _render(self.kr, request)
+
+        def _cb(result):
+            self.assertEqual(str(request_url[0]), "http://localhost:8080/foo/bar")
+            request.write.assert_called_with('foo')
+            self.assertEqual(request.code, 200)
+
+        d.addCallback(_cb)
+        return d
+
+    def test_URLPath(self):
+        app = self.app
+        request = requestMock('/egg/chicken')
+
+        request_url = [None]
+
+        @app.route("/egg/chicken")
+        def wooo(request):
+            request_url[0] = request.URLPath()
+
+        d = _render(self.kr, request)
+
+        def _cb(result):
+            self.assertEqual(str(request_url[0]), 'http://localhost:8080/egg/chicken')
+
+        d.addCallback(_cb)
+        return d
+
+    def test_URLPath_root(self):
+        app = self.app
+        request = requestMock('/')
+
+        request_url = [None]
+
+        @app.route("/")
+        def root(request):
+            request_url[0] = request.URLPath()
+
+        d = _render(self.kr, request)
+
+        def _cb(result):
+            self.assertEqual(str(request_url[0]), 'http://localhost:8080/')
+
+        d.addCallback(_cb)
+        return d
+
+    def test_URLPath_traversedResource(self):
+        app = self.app
+        request = requestMock('/resource/foo')
+
+        request_url = [None]
+
+        class URLPathResource(Resource):
+            def render(self, request):
+                request_url[0] = request.URLPath()
+
+            def getChild(self, request, segment):
+                return self
+
+        @app.route("/resource/", branch=True)
+        def root(request):
+            return URLPathResource()
+
+        d = _render(self.kr, request)
+
+        def _cb(result):
+            self.assertEqual(str(request_url[0]), 'http://localhost:8080/resource/foo')
+
+        d.addCallback(_cb)
+        return d
+
     def test_handlerRaises(self):
         app = self.app
         request = requestMock("/")
@@ -553,36 +634,17 @@
                 return f
 
             return fail(RouteFailureTest("die")).addErrback(_capture_failure)
-=======
-    def test_strictSlashes(self):
-        app = self.app
-        request = requestMock("/foo/bar")
-
-        request_url = [None]
-
-        @app.route("/foo/bar/", strict_slashes=False)
-        def root(request):
-            request_url[0] = request.URLPath()
-            return "foo"
->>>>>>> 890fb67d
-
-        d = _render(self.kr, request)
-
-        def _cb(result):
-<<<<<<< HEAD
+
+        d = _render(self.kr, request)
+
+        def _cb(result):
             self.assertEqual(request.code, 500)
             request.processingFailed.assert_called_once_with(failures[0])
             self.flushLoggedErrors(RouteFailureTest)
-=======
-            self.assertEqual(str(request_url[0]), "http://localhost:8080/foo/bar")
-            request.write.assert_called_with('foo')
-            self.assertEqual(request.code, 200)
->>>>>>> 890fb67d
-
-        d.addCallback(_cb)
-        return d
-
-<<<<<<< HEAD
+
+        d.addCallback(_cb)
+        return d
+
     def test_requestWriteAfterFinish(self):
         app = self.app
         request = requestMock("/")
@@ -591,22 +653,10 @@
         def root(request):
             request.finish()
             return 'foo'
-=======
-    def test_URLPath(self):
-        app = self.app
-        request = requestMock('/egg/chicken')
-
-        request_url = [None]
-
-        @app.route("/egg/chicken")
-        def wooo(request):
-            request_url[0] = request.URLPath()
->>>>>>> 890fb67d
-
-        d = _render(self.kr, request)
-
-        def _cb(result):
-<<<<<<< HEAD
+
+        d = _render(self.kr, request)
+
+        def _cb(result):
             self.assertEqual(request.write.mock_calls, [call(''), call('foo')])
             [failure] = self.flushLoggedErrors(RuntimeError)
 
@@ -614,14 +664,10 @@
                 str(failure.value),
                 ("Request.write called on a request after Request.finish was "
                  "called."))
-=======
-            self.assertEqual(str(request_url[0]), 'http://localhost:8080/egg/chicken')
->>>>>>> 890fb67d
-
-        d.addCallback(_cb)
-        return d
-
-<<<<<<< HEAD
+
+        d.addCallback(_cb)
+        return d
+
     def test_requestFinishAfterConnectionLost(self):
         app = self.app
         request = requestMock("/")
@@ -671,47 +717,6 @@
             cancelled[0].trap(CancelledError)
             request.write.assert_called_once_with('')
             self.assertEqual(request.processingFailed.call_count, 0)
-=======
-    def test_URLPath_root(self):
-        app = self.app
-        request = requestMock('/')
-
-        request_url = [None]
-
-        @app.route("/")
-        def root(request):
-            request_url[0] = request.URLPath()
-
-        d = _render(self.kr, request)
-
-        def _cb(result):
-            self.assertEqual(str(request_url[0]), 'http://localhost:8080/')
-
-        d.addCallback(_cb)
-        return d
-
-    def test_URLPath_traversedResource(self):
-        app = self.app
-        request = requestMock('/resource/foo')
-
-        request_url = [None]
-
-        class URLPathResource(Resource):
-            def render(self, request):
-                request_url[0] = request.URLPath()
-
-            def getChild(self, request, segment):
-                return self
-
-        @app.route("/resource/", branch=True)
-        def root(request):
-            return URLPathResource()
-
-        d = _render(self.kr, request)
-
-        def _cb(result):
-            self.assertEqual(str(request_url[0]), 'http://localhost:8080/resource/foo')
->>>>>>> 890fb67d
 
         d.addCallback(_cb)
         return d