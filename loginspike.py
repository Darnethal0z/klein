--- conflicted
+++ resolved
@@ -236,7 +236,8 @@
 
 from klein.interfaces import SessionMechanism
 
-@logout_other.handler(app.route("/sessions/logout", methods=["POST"]))
+@logout_other.handler(lambda: procurer,
+                      app.route("/sessions/logout", methods=["POST"]))
 @inlineCallbacks
 def log_other_out(request, session_id):
     """
@@ -256,7 +257,6 @@
 an_session = Plating(tags=tags.tr(tags.td(slot("id")), tags.td(slot("ip")),
                                   tags.td(slot("when"))))
 @an_session.widgeted
-<<<<<<< HEAD
 def one_session(session_info):
     """
     
@@ -268,19 +268,6 @@
               .strftime("%a, %d %b %Y %H:%M:%S +0000")
               .decode("utf-8")),
     )
-=======
-def one_session(store, row):
-    """
-    
-    """
-    sipt = store._session_ip_table
-    return {
-        "id": row[sipt.c.session_id],
-        "ip": row[sipt.c.ip_address],
-        "when": row[sipt.c.last_used]
-        .strftime("%a, %d %b %Y %H:%M:%S +0000").decode("utf-8"),
-    }
->>>>>>> 367b2119
 
 @style.routed(app.route("/sessions", methods=["GET"]),
               [tags.h1("List of Sessions"),
@@ -302,12 +289,8 @@
     binding = ISimpleAccountBinding(session.data)
     session_infos = yield binding.attached_sessions()
     dump = {
-<<<<<<< HEAD
         "sessions": [one_session.widget(session_info) for session_info in
                      session_infos]
-=======
-        "sessions": [one_session.widget(store, row) for row in rows]
->>>>>>> 367b2119
     }
     print(dump)
     returnValue(dump)
