[mypy]

# Enable mypy-zope

namespace_packages = True
plugins = mypy_zope:plugin

# Increase our expectations

check_untyped_defs       = True
disallow_incomplete_defs = True
disallow_untyped_defs    = True
no_implicit_optional     = True
show_column_numbers      = True
show_error_codes         = True
strict_equality          = True
strict_optional          = True
warn_no_return           = True
warn_redundant_casts     = True
warn_return_any          = True
warn_unreachable         = True
warn_unused_ignores      = True

# These are too strict for us at the moment

disallow_any_decorated      = False
disallow_any_explicit       = False
disallow_any_expr           = False
disallow_any_generics       = False
disallow_any_unimported     = False
disallow_subclassing_any    = False
disallow_untyped_calls      = False
disallow_untyped_decorators = False

# Disable some checks until effected files fully adopt mypy

[mypy-klein._plating]
allow_untyped_defs = True

<<<<<<< HEAD
[mypy-klein._resource]
allow_untyped_defs = True

[mypy-klein.test._trial]
=======
[mypy-klein.test.test_app]
>>>>>>> ef3c2417
allow_untyped_defs = True

[mypy-klein.test.test_plating]
allow_untyped_defs = True

# Don't complain about dependencies known to lack type hints

[mypy-constantly]
ignore_missing_imports = True

[mypy-git.*]
ignore_missing_imports = True

[mypy-incremental]
ignore_missing_imports = True

[mypy-zope.interface]
[mypy-zope.interface.*]
ignore_missing_imports = True

[mypy-treq]
ignore_missing_imports = True
[mypy-treq.*]
ignore_missing_imports = True

[mypy-hypothesis]
ignore_missing_imports = True
[mypy-hypothesis.*]
ignore_missing_imports = True

[mypy-idna]
ignore_missing_imports = True

[mypy-setuptools]
ignore_missing_imports = True

[mypy-tubes.*]
ignore_missing_imports = True

[mypy-twisted.*]
ignore_missing_imports = True<|MERGE_RESOLUTION|>--- conflicted
+++ resolved
@@ -35,16 +35,6 @@
 # Disable some checks until effected files fully adopt mypy
 
 [mypy-klein._plating]
-allow_untyped_defs = True
-
-<<<<<<< HEAD
-[mypy-klein._resource]
-allow_untyped_defs = True
-
-[mypy-klein.test._trial]
-=======
-[mypy-klein.test.test_app]
->>>>>>> ef3c2417
 allow_untyped_defs = True
 
 [mypy-klein.test.test_plating]
