--- conflicted
+++ resolved
@@ -30,13 +30,6 @@
 # Disable some checks until effected files fully adopt mypy
 
 [mypy-klein._plating]
-allow_untyped_defs = True
-
-<<<<<<< HEAD
-[mypy-klein.test._trial]
-=======
-[mypy-klein._resource]
->>>>>>> 3cebed82
 allow_untyped_defs = True
 
 [mypy-klein.test.test_app]
