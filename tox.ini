--- conflicted
+++ resolved
@@ -43,14 +43,9 @@
     Werkzeug==0.14.1
     zope.interface==4.5.0
 
-<<<<<<< HEAD
     {trial,coverage}: treq==17.8.0
-    {trial,coverage}: hypothesis==3.50.0
-    {trial,coverage}: idna==2.6
-=======
     {trial,coverage}: hypothesis==3.75.4
     {trial,coverage}: idna==2.7
->>>>>>> 7837852a
     {trial,coverage}-py{27,py2}: mock==2.0.0
     {trial,coverage}-py{27,py2}: typing==3.6.6
 
@@ -157,12 +152,8 @@
 skip_install = True
 
 deps =
-<<<<<<< HEAD
-    mypy==0.570
-    mypy_extensions==0.3.0
-=======
     mypy==0.630
->>>>>>> 7837852a
+    mypy_extensions==0.4.1
 
 commands =
     "{toxinidir}/.travis/environment"
