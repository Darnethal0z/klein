[tox]

envlist =
    flake8, black, mypy
    coverage-py{36,37,38,39,py3}-tw{184,192,current,trunk}
    coverage_report
    docs, docs-linkcheck
    packaging

skip_missing_interpreters = {tty:True:False}


[default]

basepython = python3.8

deps =
    tw160: Twisted==16.0.0
    tw161: Twisted==16.1.1
    tw162: Twisted==16.2.0
    tw163: Twisted==16.3.2
    tw164: Twisted==16.4.1
    tw165: Twisted==16.5.0
    tw166: Twisted==16.6.0
    tw171: Twisted==17.1.0
    tw175: Twisted==17.5.0
    tw179: Twisted==17.9.0
    tw184: Twisted==18.4.0
    tw187: Twisted==18.7.0
    tw189: Twisted==18.9.0
    tw192: Twisted==19.2.1
    tw197: Twisted==19.7.0
    tw1910: Twisted==19.10.0
    tw203: Twisted==20.3.0
    twcurrent: Twisted
    twtrunk: https://github.com/twisted/twisted/archive/trunk.zip

    attrs==19.3.0
    hyperlink==19.0.0
    incremental==17.5.0
    six==1.15.0
    Tubes==0.2.0
    Werkzeug==1.0.1
    zope.interface==5.1.0

    {test,coverage}: treq==20.3.0
    {test,coverage}: hypothesis==5.8.6
    {test,coverage}: idna==2.8

    coverage: {[testenv:coverage_report]deps}

setenv =
    PY_MODULE=klein

    PYTHONPYCACHEPREFIX={envtmpdir}/pycache


##
# Default environment: unit tests
##

[testenv]

description = run tests

basepython =
<<<<<<< HEAD
    py: python

    py35: python3.5
=======
>>>>>>> a3f64462
    py36: python3.6
    py37: python3.7
    py38: python3.8
    py39: python3.9

    pypy3: pypy3

deps = {[default]deps}

setenv =
    {[default]setenv}

    coverage: COVERAGE_FILE={toxworkdir}/coverage.{envname}

commands =
    # Run trial without coverage
    test: trial --random=0 --logfile="{envlogdir}/trial.log" --temp-directory="{envlogdir}/trial.d" {posargs:{env:PY_MODULE}}

    # Run trial with coverage
    coverage: coverage run --source {env:PY_MODULE} "{envdir}/bin/trial" --random=0 --logfile="{envlogdir}/trial.log" --temp-directory="{envlogdir}/trial.d" {posargs:{env:PY_MODULE}}

    # Run coverage reports, ignore exit status
    coverage: - coverage report --skip-covered


##
# Black code formatting
##

[testenv:black]

description = run Black (linter)

basepython = {[default]basepython}

skip_install = True

deps =
    black==19.10b0

setenv =
    BLACK_LINT_ARGS=--check

commands =
    black {env:BLACK_LINT_ARGS:} {posargs:release.py setup.py src}


[testenv:black-reformat]

description  = {[testenv:black]description} and reformat
basepython   = {[testenv:black]basepython}
skip_install = {[testenv:black]skip_install}
deps         = {[testenv:black]deps}
commands     = {[testenv:black]commands}


##
# Flake8 linting
##

[testenv:flake8]

description = run Flake8 (linter)

basepython = {[default]basepython}

skip_install = True

deps =
    flake8-bugbear==20.1.4
    flake8-docstrings==1.5.0
    flake8-import-order==0.18.1
    flake8-mutable==1.2.0
    flake8-pep3101==1.3.0
    flake8==3.8.3
    mccabe==0.6.1
    pep8-naming==0.11.1
    pycodestyle==2.6.0
    pydocstyle==5.0.2
    # pin pyflakes pending a release with https://github.com/PyCQA/pyflakes/pull/455
    git+git://github.com/PyCQA/pyflakes@ffe9386#egg=pyflakes

commands =
    flake8 {posargs:release.py setup.py src/{env:PY_MODULE}}


[flake8]

# !!! BRING THE PAIN !!!
select = A,B,B9,C,D,E,F,G,H,I,J,K,L,M,N,O,P,Q,R,S,T,U,V,W,X,Y,Z

show-source = True
doctests    = True

max-line-length = 80

# Codes: http://flake8.pycqa.org/en/latest/user/error-codes.html
ignore =
    ######## WARNINGS BELOW SHOULD BE FIXED ########

    # Missing docstring in public module
    D100,

    # Missing docstring in public class
    D101,

    # Missing docstring in public method
    D102,

    # Missing docstring in public function
    D103,

    # Missing docstring in public package
    D104,

    # Missing docstring in magic method
    D105,

    # Missing docstring in __init__
    D107,

    # Use """triple double quotes"""
    D300,

    # First word of the first line should be properly capitalized
    D403,

    # Additional newline in a group of imports
    I202,

    ######## WARNINGS ABOVE SHOULD BE FIXED ########

    # Invalid first argument used for instance method
    B902,

    # One-line docstring should fit on one line with quotes
    D200,

    # No blank lines allowed after function docstring
    D202,

    # 1 blank line required between summary line and description
    D205,

    # First line should end with a period
    D400,

    # First line should be in imperative mood
    D401,

    # missing whitespace after ','
    E231,

    # function name should be lowercase
    N802,

    # argument name should be lowercase
    N803,

    # first argument of a method should be named 'self'
    N805,

    # variable in function should be lowercase
    N806,

    # lowercase imported as non lowercase
    N812,

    # variable in class scope should not be mixedCase
    N815,

    # variable in global scope should not be mixedCase
    N816,

    # line break before binary operator
    W503,

    # End of list (allows last item to end with trailing ',')
    EOL

# flake8-import-order: local module name space
application-import-names = klein

# McCabe complexity checker
max-complexity = 60


##
# Mypy static type checking
##

[testenv:mypy]

description = run Mypy (static type checker)

basepython = {[default]basepython}

deps =
    mypy==0.782
    mypy_extensions==0.4.3

    {[default]deps}

commands =
    mypy                                       \
        --config-file="{toxinidir}/tox.ini"    \
        --cache-dir="{toxworkdir}/mypy_cache"  \
        {tty:--pretty:}                        \
        {posargs:release.py setup.py src}


[mypy]

# Global settings

disallow_incomplete_defs = True
disallow_untyped_defs    = True
show_column_numbers      = True
show_error_codes         = True
strict_optional          = True
warn_no_return           = True
warn_redundant_casts     = True
warn_unreachable         = True
warn_unused_ignores      = True

# Enable these over time

check_untyped_defs       = False
no_implicit_optional     = False
warn_return_any          = False

# Disable some checks until effected files fully adopt mypy

[mypy-klein._app]
allow_untyped_defs = True

[mypy-klein._plating]
allow_untyped_defs = True

[mypy-klein._resource]
allow_untyped_defs = True

[mypy-klein.test._trial]
allow_untyped_defs = True

[mypy-klein.test.test_app]
allow_untyped_defs = True

[mypy-klein.test.test_plating]
allow_untyped_defs = True

[mypy-klein.test.test_resource]
allow_untyped_defs = True

[mypy-klein.test.util]
allow_untyped_defs = True

# Don't complain about dependencies known to lack type hints

[mypy-constantly]
ignore_missing_imports = True

[mypy-git.*]
ignore_missing_imports = True

[mypy-hyperlink]
ignore_missing_imports = True

[mypy-incremental]
ignore_missing_imports = True

[mypy-zope.interface]
[mypy-zope.interface.*]
ignore_missing_imports = True

[mypy-treq]
ignore_missing_imports = True
[mypy-treq.*]
ignore_missing_imports = True

[mypy-hypothesis]
ignore_missing_imports = True
[mypy-hypothesis.*]
ignore_missing_imports = True

[mypy-idna]
ignore_missing_imports = True

[mypy-setuptools]
ignore_missing_imports = True

[mypy-tubes.*]
ignore_missing_imports = True

[mypy-twisted.*]
ignore_missing_imports = True


##
# Coverage report
##

[testenv:coverage_report]

description = generate coverage report

depends =
    coverage-py{36,37,38,39,py3}-tw{1,2}{0,1,2,3,4,5,6,7,8,9}{0,1,2,3,4,5,6,7,8,9}
    coverage-py{36,37,38,39,py3}-tw{current,trunk}

basepython = {[default]basepython}

skip_install = True

deps =
    coverage==5.2

setenv =
    {[default]setenv}

    COVERAGE_FILE={toxworkdir}/coverage

commands =
    coverage combine
    - coverage report
    - coverage html


##
# Codecov
##

[testenv:codecov]

description = upload coverage to Codecov

depends = {[coverage_report]depends}

skip_install = True

deps =
    {[testenv:coverage_report]deps}
    codecov==2.1.8

passenv =
    # See https://github.com/codecov/codecov-python/blob/master/README.md#using-tox
    # And CI-specific docs:
    #   https://help.github.com/en/articles/virtual-environments-for-github-actions#default-environment-variables
    #   https://docs.travis-ci.com/user/environment-variables#default-environment-variables
    #   https://www.appveyor.com/docs/environment-variables/
    TOXENV CODECOV_* CI
    GITHUB_*
    TRAVIS TRAVIS_*
    APPVEYOR APPVEYOR_*

setenv =
    {[testenv:coverage_report]setenv}

    COVERAGE_XML={envlogdir}/coverage_report.xml

commands =
    # Note documentation for CI variables in passenv above
    coverage combine
    coverage xml --ignore-errors -o "{env:COVERAGE_XML}"
    codecov --file="{env:COVERAGE_XML}" --env                 \
        GITHUB_REF GITHUB_COMMIT GITHUB_USER GITHUB_WORKFLOW  \
        TRAVIS_BRANCH TRAVIS_BUILD_WEB_URL                    \
        TRAVIS_COMMIT TRAVIS_COMMIT_MESSAGE                   \
        APPVEYOR_REPO_BRANCH APPVEYOR_REPO_COMMIT             \
        APPVEYOR_REPO_COMMIT_AUTHOR_EMAIL                     \
        APPVEYOR_REPO_COMMIT_MESSAGE_EXTENDED


[testenv:codecov-py]

basepython   = python
description  = {[testenv:codecov]description}
depends      = {[testenv:codecov]depends}
skip_install = {[testenv:codecov]skip_install}
deps         = {[testenv:codecov]deps}
passenv      = {[testenv:codecov]passenv}
setenv       = {[testenv:codecov]setenv}
commands     = {[testenv:codecov]commands}


[testenv:codecov-pypy2]

basepython   = pypy
description  = {[testenv:codecov]description}
depends      = {[testenv:codecov]depends}
skip_install = {[testenv:codecov]skip_install}
deps         = {[testenv:codecov]deps}
passenv      = {[testenv:codecov]passenv}
setenv       = {[testenv:codecov]setenv}
commands     = {[testenv:codecov]commands}


[testenv:codecov-pypy3]

basepython   = pypy3
description  = {[testenv:codecov]description}
depends      = {[testenv:codecov]depends}
skip_install = {[testenv:codecov]skip_install}
deps         = {[testenv:codecov]deps}
passenv      = {[testenv:codecov]passenv}
setenv       = {[testenv:codecov]setenv}
commands     = {[testenv:codecov]commands}


##
# Documentation
##

[testenv:docs]

description = build documentation

basepython = {[default]basepython}

deps =
    sphinx==3.1.2
    sphinx-rtd-theme==0.5.0

commands =
    sphinx-build                           \
        -b html -d "{envtmpdir}/doctrees"  \
        "{toxinidir}/docs"                 \
        "{toxinidir}/htmldocs"


[testenv:docs-auto]

description = build documentation and rebuild automatically

basepython = {[default]basepython}

deps =
    {[testenv:docs]deps}
    sphinx-autobuild==0.7.1

commands =
    sphinx-autobuild                       \
        -b html -d "{envtmpdir}/doctrees"  \
        --host=localhost                   \
        "{toxinidir}/docs"                 \
        "{toxinidir}/htmldocs"


[testenv:apidocs]

basepython = python3.8

deps =
    git+git://github.com/twisted/pydoctor@c74016b#egg=pydoctor

commands =
    pydoctor                                               \
        --project-name=klein                               \
        --project-url="https://github.com/twisted/klein/"  \
        --project-base-dir="{toxinidir}"                   \
        --add-package="{toxinidir}/src/klein"              \
        --html-output="{toxinidir}/apidocs"                \
        --make-html


##
# Check for broken links in documentation
##

[testenv:docs-linkcheck]

description = check for broken links in documentation

basepython = {[default]basepython}

deps = {[testenv:docs]deps}

commands =
    sphinx-build -b html -d "{envtmpdir}/doctrees" docs docs/_build/html
    sphinx-build -b linkcheck docs docs/_build/html


##
# Packaging
##

[testenv:packaging]

description = check for potential packaging problems

depends = {[coverage_report]depends}

basepython = {[default]basepython}

skip_install = True

deps =
   check-manifest==0.42
   readme-renderer==26.0
   twine==3.2.0

commands =
   check-manifest
   pip wheel --wheel-dir "{envtmpdir}/dist" --no-deps {toxinidir}
   twine check "{envtmpdir}/dist/"*


##
# Print dependencies
##

[testenv:dependencies]

description = print dependencies

basepython = {[default]basepython}

recreate = true

deps =

commands =
    pip freeze


##
# Release
##

[testenv:release]

description = invoke tool to manage a release branch

basepython = {[default]basepython}

skip_install = True

deps =
    click==7.1.2
    GitPython==3.1.7
    incremental[scripts]==17.5.0
    twine==3.1.1

passenv =
    SSH_AUTH_SOCK

commands =
    python "{toxinidir}/release.py" {posargs}<|MERGE_RESOLUTION|>--- conflicted
+++ resolved
@@ -64,12 +64,8 @@
 description = run tests
 
 basepython =
-<<<<<<< HEAD
     py: python
 
-    py35: python3.5
-=======
->>>>>>> a3f64462
     py36: python3.6
     py37: python3.7
     py38: python3.8
