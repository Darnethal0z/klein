--- conflicted
+++ resolved
@@ -2,11 +2,7 @@
 
 envlist =
     flake8, black, mypy
-<<<<<<< HEAD
-    coverage-py{27,36,37,38,py2,py3}-tw{184,192,current,trunk}
-=======
-    coverage-py{35,36,37,38,39,py3}-tw{184,192,current,trunk}
->>>>>>> 21a957f1
+    coverage-py{36,37,38,39,py3}-tw{184,192,current,trunk}
     coverage_report
     docs, docs-linkcheck
     packaging
@@ -49,7 +45,7 @@
 
     {test,coverage}: treq==20.3.0
     {test,coverage}-py{27,py2}: hypothesis==4.57.1  # rq.filter: <5
-    {test,coverage}-py{35,36,37,38,39,py3}: hypothesis==5.8.6
+    {test,coverage}-py{36,37,38,39,py3}: hypothesis==5.8.6
     {test,coverage}: idna==2.8
     {test,coverage}-py{27,py2}: mock==3.0.5  # rq.filter: <4
     {test,coverage}-py{27,py2}: typing==3.7.4.1
@@ -71,7 +67,6 @@
 description = run tests
 
 basepython =
-    py35: python3.5
     py36: python3.6
     py37: python3.7
     py38: python3.8
@@ -388,8 +383,8 @@
 description = generate coverage report
 
 depends =
-    coverage-py{35,36,37,38,39,py3}-tw{1,2}{0,1,2,3,4,5,6,7,8,9}{0,1,2,3,4,5,6,7,8,9}
-    coverage-py{35,36,37,38,39,py3}-tw{current,trunk}
+    coverage-py{36,37,38,39,py3}-tw{1,2}{0,1,2,3,4,5,6,7,8,9}{0,1,2,3,4,5,6,7,8,9}
+    coverage-py{36,37,38,39,py3}-tw{current,trunk}
 
 basepython = {[default]basepython}
 
