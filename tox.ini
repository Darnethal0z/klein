--- conflicted
+++ resolved
@@ -72,14 +72,7 @@
     {test,coverage}-py{27,py2}: mock==3.0.5
     {test,coverage}-py{27,py2}: typing==3.7.4.1
 
-<<<<<<< HEAD
     {[testenv:coverage_report]deps}
-
-    codecov: codecov==2.0.15
-
-=======
-    coverage: {[testenv:coverage_report]deps}
->>>>>>> b3305545
 
 setenv =
     {[default]setenv}
@@ -408,6 +401,10 @@
 
 skip_install = True
 
+deps =
+    {[testenv:coverage_report]deps}
+    codecov==2.0.15
+
 passenv =
     # See https://github.com/codecov/codecov-python/blob/master/README.md#using-tox
     # And CI-specific docs:
