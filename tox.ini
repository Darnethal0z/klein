--- conflicted
+++ resolved
@@ -2,11 +2,7 @@
 
 envlist =
     flake8, black, mypy
-<<<<<<< HEAD
-    coverage-py{27,36,37,38,py2,py3}-tw{171,184,current,trunk}
-=======
-    coverage-py{27,35,36,37,38,py2,py3}-tw{184,192,current,trunk}
->>>>>>> c91085d3
+    coverage-py{27,36,37,38,py2,py3}-tw{184,192,current,trunk}
     coverage_report
     docs, docs-linkcheck
     packaging
@@ -32,16 +28,10 @@
     tw184: Twisted==18.4.0
     tw187: Twisted==18.7.0
     tw189: Twisted==18.9.0
-<<<<<<< HEAD
-    tw192: Twisted==19.2.0
-    tw197: Twisted==19.7.0
-    tw1910: Twisted==19.10.0
-=======
     tw192: Twisted==19.2.1
     tw197: Twisted==19.7.0
     tw1910: Twisted==19.10.0
     tw203: Twisted==20.3.0
->>>>>>> c91085d3
     twcurrent: Twisted
     twtrunk: https://github.com/twisted/twisted/archive/trunk.zip
 
