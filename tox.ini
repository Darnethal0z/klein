[tox]

envlist =
    flake8
    mypy

    # Twisted 15.5 is the first version to support Python 3 (3.3+)
    coverage-py{27,34,35,36,py2,py3}-tw{166,171,current,trunk}

    docs, docs-linkcheck

skip_missing_interpreters = {env:TOX_SKIP_MISSING_INTERPRETERS:True}


##
# Default environment: unit tests
##

[testenv]

basepython =
    py27: python2.7
    py34: python3.4
    py35: python3.5
    py36: python3.6
    py37: python3.7

    pypy2: pypy
    pypy3: pypy3

deps =
    tw160: Twisted==16.0.0
    tw161: Twisted==16.1.1
    tw162: Twisted==16.2.0
    tw163: Twisted==16.3.2
    tw164: Twisted==16.4.1
    tw165: Twisted==16.5.0
    tw166: Twisted==16.6.0
    tw171: Twisted==17.1.0
    tw175: Twisted==17.5.0
    tw179: Twisted==17.9.0
    twcurrent: Twisted
    twtrunk: https://github.com/twisted/twisted/archive/trunk.zip

<<<<<<< HEAD
    {trial,coverage}: idna
    # Pin hypothesis to 3.30 do to coverage issue
    # See https://github.com/HypothesisWorks/hypothesis-python/issues/997
    {trial,coverage}: hypothesis==3.30.0
    {trial,coverage}: mock
    {trial,coverage}: treq
=======
    attrs==17.3.0
    hyperlink==17.3.1
    incremental==17.5.0
    six==1.11.0
    Tubes==0.2.0
    Werkzeug==0.13
    zope.interface==4.4.3

    {trial,coverage}: hypothesis==3.44.1
    {trial,coverage}: idna==2.6
    {trial,coverage}-py{27,py2}: mock==2.0.0
    {trial,coverage}-py{27,py2}: typing==3.6.2
>>>>>>> b423124a

    coverage: coverage==4.4.2

passenv =
    # See https://github.com/codecov/codecov-python/blob/5b9d539a6a09bc84501b381b563956295478651a/README.md#using-tox
    codecov: TOXENV
    codecov: CI
    codecov: TRAVIS TRAVIS_*

setenv =
    PIP_DISABLE_PIP_VERSION_CHECK=1
    VIRTUALENV_NO_DOWNLOAD=1

commands =
    "{toxinidir}/.travis/environment"

    # Run trial without coverage
    trial: trial --random=0 --logfile="{envlogdir}/trial.log" --temp-directory="{envlogdir}/trial.d" {posargs:klein}

    # Run trial with coverage
    coverage: coverage run -p "{envbindir}/trial" --random=0 --logfile="{envlogdir}/trial.log" --temp-directory="{envlogdir}/trial.d" {posargs:klein}


##
# Flake8 linting
##

[testenv:flake8]

skip_install = True

deps =
    flake8==3.5.0
    flake8-bugbear==17.12.0
    flake8-docstrings==1.1.0
    flake8-import-order==0.16
    flake8-pep3101==1.2
    pep8-naming==0.4.1
    mccabe==0.6.1

basepython = python3.6

commands =
    "{toxinidir}/.travis/environment"

    flake8 {posargs:src/klein}


[flake8]

select = B,C,E,F,I,N,S,W

disable-noqa = True
show-source  = True
doctests     = True

# Codes: http://flake8.pycqa.org/en/latest/user/error-codes.html
ignore =
    # multiple spaces before operator
    E221,

    # too many blank lines
    E302,

    # too many blank lines
    E303,

    # expected 2 blank lines after class or function definition
    E305,

    # function name should be lowercase
    N802,

    # argument name should be lowercase
    N803,

    # first argument of a method should be named 'self'
    N805,

    # variable in function should be lowercase
    N806,

    # lowercase imported as non lowercase
    N812,

# flake8-import-order: local module name space
application-import-names = klein

# McCabe complexity checker
max-complexity = 21


##
# Mypy linting
##

[testenv:mypy]

basepython = python3.6

skip_install = True

deps =
    mypy==0.560

commands =
    "{toxinidir}/.travis/environment"

    "{toxinidir}/.travis/mypy" --config-file="{toxinidir}/tox.ini" {posargs:src}


[mypy]

# Global settings

warn_redundant_casts = True
warn_unused_ignores = True
strict_optional = True
show_column_numbers = True

# Module default settings
# disallow_untyped_calls = True
disallow_untyped_defs = True
# warn_return_any = True

# Need some stub files to get rid of this
ignore_missing_imports = True


##
# Run twistedchecker
##

[testenv:twistedchecker]

deps =
    twistedchecker==0.7.2

basepython = python2.7

commands =
    "{toxinidir}/.travis/environment"

    twistedchecker {posargs:klein}


##
# Run twistedchecker on changes relative to master
##

[testenv:twistedchecker-diff]

deps =
    {[testenv:twistedchecker]deps}
    diff_cover==1.0.1

basepython = python2.7

commands =
    "{toxinidir}/.travis/environment"

    "{toxinidir}/.travis/twistedchecker-diff" {posargs:klein}


##
# Publish to Codecov
##

[testenv:codecov]

basepython = python

skip_install = True

deps =
    codecov==2.0.10

commands =
    "{toxinidir}/.travis/environment"

    coverage combine --append

    codecov -e TOXENV --required


##
# Build the documentation
##

[testenv:docs]

deps =
    sphinx==1.6.5
    sphinx_rtd_theme==0.2.4

basepython = python2.7

commands =
    "{toxinidir}/.travis/environment"

    sphinx-build -b html -d "{envtmpdir}/doctrees" docs docs/_build/html


##
# Check for broken links in documentation
##

[testenv:docs-linkcheck]

deps = {[testenv:docs]deps}

basepython = python2.7

commands =
    "{toxinidir}/.travis/environment"

    sphinx-build -b html -d "{envtmpdir}/doctrees" docs docs/_build/html
    sphinx-build -b linkcheck docs docs/_build/html<|MERGE_RESOLUTION|>--- conflicted
+++ resolved
@@ -42,14 +42,12 @@
     twcurrent: Twisted
     twtrunk: https://github.com/twisted/twisted/archive/trunk.zip
 
-<<<<<<< HEAD
     {trial,coverage}: idna
     # Pin hypothesis to 3.30 do to coverage issue
     # See https://github.com/HypothesisWorks/hypothesis-python/issues/997
     {trial,coverage}: hypothesis==3.30.0
     {trial,coverage}: mock
     {trial,coverage}: treq
-=======
     attrs==17.3.0
     hyperlink==17.3.1
     incremental==17.5.0
@@ -62,7 +60,6 @@
     {trial,coverage}: idna==2.6
     {trial,coverage}-py{27,py2}: mock==2.0.0
     {trial,coverage}-py{27,py2}: typing==3.6.2
->>>>>>> b423124a
 
     coverage: coverage==4.4.2
 
